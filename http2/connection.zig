const std = @import("std");
<<<<<<< HEAD
const Stream = @import("stream.zig").Stream;
const Frame = @import("frame.zig").Frame;
const FrameHeader = @import("frame.zig").FrameHeader;
const FrameFlags = @import("frame.zig").FrameFlags;
=======
pub const Stream = @import("stream.zig").Stream;
pub const Frame = @import("frame.zig").Frame;
pub const FrameHeader = @import("frame.zig").FrameHeader;
pub const FrameFlags = @import("frame.zig").FrameFlags;
pub const FrameType = @import("frame.zig").FrameType;
pub const Hpack = @import("hpack.zig");
>>>>>>> dcf2bf46
const assert = std.debug.assert;

const http2_preface: []const u8 = "\x50\x52\x49\x20\x2A\x20\x48\x54\x54\x50\x2F\x32\x2E\x30\x0D\x0A\x0D\x0A\x53\x4D\x0D\x0A\x0D\x0A";

pub fn Connection(comptime ReaderType: type, comptime WriterType: type) type {
    return struct {
        allocator: *std.mem.Allocator,
        reader: ReaderType,
        writer: WriterType,
        is_server: bool,
        settings: Settings,
        recv_window_size: i32 = 65535, // Default initial window size
        send_window_size: i32 = 65535, // Default initial window size
        streams: std.AutoHashMap(u31, *Stream),

        pub fn init(allocator: *std.mem.Allocator, reader: ReaderType, writer: WriterType, is_server: bool) !@This() {
            const self = @This(){
                .allocator = allocator,
                .reader = reader,
                .writer = writer,
                .is_server = is_server,
                .settings = Settings.default(),
                .recv_window_size = 65535,
                .send_window_size = 65535,
                .streams = std.AutoHashMap(u31, *Stream).init(allocator.*),
            };

            if (self.is_server) {
                // Check for the correct HTTP/2 preface
                var preface_buf: [24]u8 = undefined;
                _ = try self.reader.readAll(&preface_buf);
                if (!std.mem.eql(u8, &preface_buf, http2_preface)) {
                    return error.InvalidPreface;
                }
                std.debug.print("Valid HTTP/2 preface received\n", .{});
            } else {
                try self.sendPreface();
            }

            try self.sendSettings();
            return self;
        }

        fn sendPreface(self: @This()) !void {
            try self.writer.writeAll(http2_preface);
        }

        pub fn sendSettings(self: @This()) !void {
            const settings = [_][2]u32{
                .{ 1, self.settings.header_table_size }, // HEADER_TABLE_SIZE
                .{ 3, self.settings.max_concurrent_streams }, // MAX_CONCURRENT_STREAMS
                .{ 4, self.settings.initial_window_size }, // INITIAL_WINDOW_SIZE
                .{ 5, self.settings.max_frame_size }, // MAX_FRAME_SIZE
                .{ 6, self.settings.max_header_list_size }, // MAX_HEADER_LIST_SIZE
            };

            // Define the settings frame header
            var frame_header = FrameHeader{
<<<<<<< HEAD
                .length = @intCast(6 * settings.len),
=======
                .length = @intCast(6 * settings.len), // 6 bytes per setting
>>>>>>> dcf2bf46
                .frame_type = .SETTINGS,
                .flags = FrameFlags.init(0),
                .reserved = false,
                .stream_id = 0, // 0 indicates a connection-level frame
            };

            // Write the frame header first
            try frame_header.write(self.writer);

            var buffer: [6]u8 = undefined;
            for (settings) |setting| {
                // Serialize Setting ID as u16 (big-endian)
                std.mem.writeInt(u16, buffer[0..2], @intCast(setting[0]), .big);
                // Serialize Setting Value as u32 (big-endian)
                std.mem.writeInt(u32, buffer[2..6], setting[1], .big);

                std.debug.print("Writing setting: ", .{});
                for (buffer) |byte| {
                    std.debug.print("{x} ", .{byte});
                }
                std.debug.print("\n", .{});

                try self.writer.writeAll(buffer[0..6]);
            }
        }

        fn from_int(val: u8) FrameType {
            return std.meta.intToEnum(FrameType, val) catch undefined;
        }

        pub fn receiveFrame(self: *@This()) !Frame {
            var header_buf: [9]u8 = undefined; // Frame header size is 9 bytes
            _ = try self.reader.readAll(&header_buf);

            std.debug.print("Raw header bytes: {x}\n", .{header_buf});

            // Read frame type from the header buffer
            const frame_type_u8: u8 = @intCast(header_buf[3]);
            std.debug.print("Read frame_type_u8: {any} (dec: {d})\n", .{ frame_type_u8, frame_type_u8 });

            const frame_type = from_int(frame_type_u8);

            if (frame_type == undefined) {
                std.debug.print("Invalid frame type received: {d} (hex: {any})\n", .{ frame_type_u8, frame_type_u8 });
                std.debug.print("Full header buffer for context: {any}\n", .{header_buf});
                return error.InvalidFrameType;
            }

            const stream_id_u32: u32 = std.mem.readInt(u32, header_buf[5..9], .big) & 0x7FFFFFFF;
            const stream_id: u31 = @intCast(stream_id_u32);

            const frame_header = FrameHeader{
                .length = std.mem.readInt(u24, header_buf[0..3], .big),
                .frame_type = frame_type,
                .flags = FrameFlags.init(header_buf[4]),
                .reserved = (header_buf[5] & 0x80) != 0,
                .stream_id = stream_id,
            };

            std.debug.print("Received frame header: {any}\n", .{frame_header});

            const payload: []u8 = try self.allocator.alloc(u8, frame_header.length);
            defer self.allocator.free(payload);

            _ = try self.reader.readAll(payload);

            std.debug.print("Frame payload length: {d}\n", .{frame_header.length});

            return Frame{
                .header = frame_header,
                .payload = payload,
            };
        }

        pub fn applyFrameSettings(self: *@This(), frame: Frame) !void {
            std.debug.print("Applying settings from frame...\n", .{});

            // Ensure the frame type is SETTINGS
            if (frame.header.frame_type != .SETTINGS) {
                return error.InvalidFrameType;
            }

            // The payload of the SETTINGS frame is already read into `frame.payload`
            if (frame.payload.len % 6 != 0) {
                return error.InvalidSettingsFrameSize;
            }

            var i: usize = 0;
            while (i + 6 <= frame.payload.len) {
                const setting = frame.payload[i .. i + 6];

                // Decode setting ID and value
                const id = std.mem.readInt(u16, setting[0..2], .big);
                const value = std.mem.readInt(u32, setting[2..6], .big);

                std.debug.print("Setting ID: {d}, Value: {d}\n", .{ id, value });

                // Apply the settings based on ID
                switch (id) {
                    1 => self.settings.header_table_size = value,
                    2 => {
                        if (value > 1) return error.InvalidSettingsValue;
                        self.settings.enable_push = (value == 1);
                    },
                    3 => self.settings.max_concurrent_streams = value,
                    4 => self.settings.initial_window_size = value,
                    5 => self.settings.max_frame_size = value,
                    6 => self.settings.max_header_list_size = value,
                    else => std.debug.print("Unknown setting ID: {}\n", .{id}),
                }

                i += 6;
            }

            std.debug.print("Settings applied successfully.\n", .{});
        }

        pub fn sendSettingsAck(self: @This()) !void {
            var frame_header = FrameHeader{
                .length = 0,
                .frame_type = .SETTINGS,
                .flags = FrameFlags{ .value = FrameFlags.ACK }, // Set ACK flag
                .reserved = false,
                .stream_id = 0,
            };

            try frame_header.write(self.writer);

            std.debug.print("Sent SETTINGS ACK frame\n", .{});
        }

        pub fn sendPong(self: *@This(), payload: []const u8) !void {
            // Ensure the payload length is exactly 8 bytes as per the HTTP/2 specification for PING frames.
            if (payload.len != 8) {
                return error.InvalidPingPayload;
            }

            var frame_header = FrameHeader{
                .length = 8, // PING payload length is always 8
                .frame_type = .PING,
                .flags = FrameFlags.init(FrameFlags.ACK),
                .reserved = false,
                .stream_id = 0,
            };

            try frame_header.write(self.writer);
            try self.writer.writeAll(payload);
        }

        pub fn receiveSettings(self: *@This()) !void {
            const settings_frame_header_size = 9;
            var frame_header: [settings_frame_header_size]u8 = undefined;
            _ = try self.reader.readAll(&frame_header);
            const length = std.mem.readInt(u24, frame_header[0..3], .big);
            if (length % 6 != 0) return error.InvalidSettingsFrameSize;

            var settings_payload: []u8 = try self.allocator.alloc(u8, length);
            defer self.allocator.free(settings_payload);
            _ = try self.reader.readAll(settings_payload);

            var i: usize = 0;
            while (i < settings_payload.len) {
                const setting = settings_payload[i .. i + 6];
                const id = std.mem.readInt(u16, setting[0..2], .big);
                const value = std.mem.readInt(u32, setting[2..6], .big);
                switch (id) {
                    1 => self.settings.header_table_size = value,
                    3 => self.settings.max_concurrent_streams = value,
                    4 => self.settings.initial_window_size = value,
                    5 => self.settings.max_frame_size = value,
                    6 => self.settings.max_header_list_size = value,
                    else => {},
                }
                i += 6;
            }
        }

        // ... [Existing Methods] ...

        /// Sends a GOAWAY frame with the given parameters.
        pub fn sendGoAway(self: @This(), last_stream_id: u31, error_code: u32, debug_data: []const u8) !void {
            var buffer = std.ArrayList(u8).init(self.allocator.*);
            defer buffer.deinit();

            // Serialize Last-Stream-ID (31 bits) as 4 bytes (big-endian)
            try buffer.append(@intCast((last_stream_id >> 24) & 0x7F));
            try buffer.append(@intCast((last_stream_id >> 16) & 0xFF));
            try buffer.append(@intCast((last_stream_id >> 8) & 0xFF));
            try buffer.append(@intCast(last_stream_id & 0xFF));

            // Serialize Error Code (32 bits) as 4 bytes (big-endian)
            try buffer.append(@intCast((error_code >> 24) & 0xFF));
            try buffer.append(@intCast((error_code >> 16) & 0xFF));
            try buffer.append(@intCast((error_code >> 8) & 0xFF));
            try buffer.append(@intCast(error_code & 0xFF));

            // Append Debug Data if any
            if (debug_data.len > 0) {
                try buffer.appendSlice(debug_data);
            }

            const goaway_payload = try buffer.toOwnedSlice();

            var goaway_frame = Frame{
                .header = FrameHeader{
                    .length = @intCast(goaway_payload.len),
                    .frame_type = .GOAWAY,
                    .flags = FrameFlags.init(0),
                    .reserved = false,
                    .stream_id = 0, // GOAWAY is always on stream 0
                },
                .payload = goaway_payload,
            };

            std.debug.print("Sending GOAWAY frame: {x}\n", .{goaway_payload});
            try goaway_frame.write(self.writer);
        }

        pub fn close(self: @This()) !void {
            // Here, `last_stream_id` should be the highest stream ID the server has processed.
            // For simplicity, we'll use 1, as per your current implementation.
            try self.sendGoAway(1, 0, "Closing connection gracefully");

            // Optionally, send a GOAWAY frame with additional debug data or different error codes as needed.

            // Finally, close the writer to terminate the connection.
        }

        pub fn getStream(self: *@This(), stream_id: u31) !*Stream {
            if (self.streams.get(stream_id)) |stream| {
                return stream;
            } else {
                var stream = try Stream.init(self.allocator, self, stream_id);
                try self.streams.put(stream_id, &stream);
                return &stream;
            }
        }

        fn updateSendWindow(self: *@This(), increment: i32) !void {
            self.send_window_size += increment;
            if (self.send_window_size > 2147483647) { // Max value for a signed 31-bit integer
                return error.FlowControlError;
            }
        }

        fn updateRecvWindow(self: *@This(), delta: i32) void {
            self.recv_window_size += delta;
        }

        fn sendWindowUpdate(self: *@This(), stream_id: u31, increment: i32) !void {
            var frame_header = FrameHeader{
                .length = 4,
                .frame_type = .WINDOW_UPDATE,
                .flags = FrameFlags.init(0),
                .reserved = false,
                .stream_id = stream_id,
            };

            var buffer: [4]u8 = undefined;
            std.mem.writeInt(u32, &buffer, @intCast(increment), .big);

            try frame_header.write(self.writer);
            try self.writer.writeAll(&buffer);
        }

        pub fn handleWindowUpdate(self: *@This(), frame: Frame) !void {
            if (frame.payload.len != 4) {
                return error.InvalidFrameSize;
            }

            const pay: *const [4]u8 = @ptrCast(frame.payload[0..4]);
            const increment = std.mem.readInt(u32, pay, .big);

            if (increment > 0x7FFFFFFF) { // u31 max value
                return error.FlowControlError;
            }

            if (frame.header.stream_id == 0) {
                try self.updateSendWindow(@intCast(increment));
            } else {
                // Forward to the appropriate stream for handling
                var stream = try self.getStream(frame.header.stream_id);
                try stream.updateSendWindow(@intCast(increment));
            }
        }

        pub fn sendData(self: *@This(), stream: *Stream, data: []const u8, end_stream: bool) !void {
            std.debug.print("sendData called with data length: {d}\n", .{data.len});

            if (data.len > self.settings.max_frame_size) {
                return error.FrameSizeError; // Ensure data doesn't exceed max frame size
            }

            try stream.sendData(data, end_stream);

            self.send_window_size -= @intCast(data.len);

            if (self.send_window_size < 0) {
                // Send a WINDOW_UPDATE frame to increase the window size
                try self.sendWindowUpdate(0, 65535); // Increase by a default value
            }

            std.debug.print("sendData completed with send_window_size: {d}\n", .{self.send_window_size});
        }

        fn getStream(self: *@This(), stream_id: u31) !*Stream {
            if (self.streams.get(stream_id)) |stream| {
                return stream;
            } else {
                var stream = try Stream.init(self.allocator, self, stream_id);
                try self.streams.put(stream_id, &stream);
                return &stream;
            }
        }

        fn updateSendWindow(self: *@This(), increment: i32) !void {
            self.send_window_size += increment;
            if (self.send_window_size > 2147483647) { // Max value for a signed 31-bit integer
                return error.FlowControlError;
            }
        }

        fn updateRecvWindow(self: *@This(), delta: i32) void {
            self.recv_window_size += delta;
        }

        fn sendWindowUpdate(self: *@This(), stream_id: u31, increment: i32) !void {
            var frame_header = FrameHeader{
                .length = 4,
                .frame_type = .WINDOW_UPDATE,
                .flags = FrameFlags.init(0),
                .reserved = false,
                .stream_id = stream_id,
            };

            var buffer: [4]u8 = undefined;
            std.mem.writeInt(u32, &buffer, @intCast(increment), .big);

            try frame_header.write(self.writer);
            try self.writer.writeAll(&buffer);
        }

        pub fn handleWindowUpdate(self: *@This(), frame: Frame) !void {
            if (frame.payload.len != 4) {
                return error.InvalidFrameSize;
            }

            const pay: *const [4]u8 = @ptrCast(frame.payload[0..4]);
            const increment = std.mem.readInt(u32, pay, .big);

            if (increment > 0x7FFFFFFF) { // u31 max value
                return error.FlowControlError;
            }

            if (frame.header.stream_id == 0) {
                try self.updateSendWindow(@intCast(increment));
            } else {
                // Forward to the appropriate stream for handling
                var stream = try self.getStream(frame.header.stream_id);
                try stream.updateSendWindow(@intCast(increment));
            }
        }

        pub fn sendData(self: *@This(), stream: *Stream, data: []const u8) !void {
            std.debug.print("sendData called with data length: {d}\n", .{data.len});

            if (data.len > self.send_window_size) {
                return error.FlowControlError;
            }

            try stream.sendData(data);

            self.send_window_size -= @intCast(data.len);

            if (self.send_window_size < 0) {
                // Send a WINDOW_UPDATE frame to increase the window size
                try self.sendWindowUpdate(0, 65535); // Increase by a default value, adjust as necessary
            }

            std.debug.print("sendData completed with send_window_size: {d}\n", .{self.send_window_size});
        }
    };
}

const Settings = struct {
    header_table_size: u32 = 4096,
    enable_push: bool = true,
    max_concurrent_streams: u32 = 100,
    initial_window_size: u32 = 65535,
    max_frame_size: u32 = 16384,
    max_header_list_size: u32 = 8192,

    pub fn default() Settings {
        return Settings{};
    }
};

test "HTTP/2 connection initialization and flow control" {
    var arena = std.heap.ArenaAllocator.init(std.heap.page_allocator);
    defer arena.deinit();

    var buffer: [8192]u8 = undefined;
    var buffer_stream = std.io.fixedBufferStream(&buffer);

    const reader = buffer_stream.reader().any();
    const writer = buffer_stream.writer().any();

    const ConnectionType = Connection(@TypeOf(reader), @TypeOf(writer));
    var allocator = arena.allocator();
    var connection = try ConnectionType.init(&allocator, reader, writer, false);

    // Initialize stream
    var stream = try Stream.init(&allocator, &connection, 1);

    const preface_written_data = buffer_stream.getWritten();
    std.debug.print("Preface written data length: {d}\n", .{preface_written_data.len});

    // Send headers frame
    const headers_payload: [16]u8 = undefined; // Example payload size, adjust as needed
    const headers_frame = Frame{
        .header = FrameHeader{
            .length = @intCast(headers_payload.len),
            .frame_type = .HEADERS,
            .flags = FrameFlags.init(0),
            .reserved = false,
            .stream_id = stream.id,
        },
        .payload = &headers_payload,
    };
    std.debug.print("About to handle headers frame\n", .{});
    try stream.handleFrame(headers_frame);
    std.debug.print("Headers frame handled\n", .{});

    // Check if headers were written
    const headers_written_data = buffer_stream.getWritten();
    std.debug.print("Headers frame written data length: {d}\n", .{headers_written_data.len - preface_written_data.len});

    // Ensure headers frame was actually written
    assert(headers_written_data.len > preface_written_data.len);

    // Send data
    const data = "Hello, world!";
<<<<<<< HEAD
    try connection.sendData(&stream, data);
=======
    try connection.sendData(&stream, data, false);
>>>>>>> dcf2bf46

    const written_data = buffer_stream.getWritten();

    // Debug each section length
<<<<<<< HEAD
    std.debug.print("Written data preface length: {}\n", .{http2_preface.len});
    std.debug.print("Written data settings frame length: {}\n", .{39});
    std.debug.print("Written data headers frame length: {}\n", .{headers_written_data.len - preface_written_data.len});
    std.debug.print("Written data payload length: {}\n", .{data.len});
    std.debug.print("Total written data length: {}\n", .{written_data.len});
=======
    std.debug.print("Written data preface length: {any}\n", .{http2_preface.len});
    std.debug.print("Written data settings frame length: {any}\n", .{39});
    std.debug.print("Written data headers frame length: {any}\n", .{headers_written_data.len - preface_written_data.len});
    std.debug.print("Written data payload length: {any}\n", .{data.len});
    std.debug.print("Total written data length: {any}\n", .{written_data.len});
>>>>>>> dcf2bf46

    // Inspect the buffer contents for unexpected data
    std.debug.print("Buffer content before handling headers: {x}\n", .{buffer_stream.getWritten()});
    std.debug.print("Buffer content after writing headers: {x}\n", .{buffer_stream.getWritten()});
    std.debug.print("Buffer content after writing payload: {x}\n", .{buffer_stream.getWritten()});

    // Investigate where the extra bytes are coming from
    std.debug.print("Buffer extra bytes: {x}\n", .{written_data[92..]});

    // Calculate the expected length, accounting for frame headers
    const preface_length = 24; // 'PRI * HTTP/2.0\r\n\r\nSM\r\n\r\n' is 24 bytes
    const settings_frame_length = 39; // As per your logs
    const headers_frame_length = 16; // As per your logs (likely includes frame header)
    const data_frame_payload_length = data.len; // 13 bytes for "Hello, world!"
    const data_frame_header_length = 9; // Standard HTTP/2 frame header size

    const data_frame_total_length = data_frame_payload_length + data_frame_header_length; // 22 bytes

    const expected_length = preface_length + settings_frame_length + headers_frame_length + data_frame_total_length; // 101 bytes

    std.debug.print("written_data.len = {d}, expected_length = {d}\n", .{ written_data.len, expected_length });
    assert(written_data.len == expected_length);

    // Clear buffer for next operations
    std.debug.print("Buffer before reset: {x}\n", .{buffer_stream.getWritten()});
    buffer_stream.reset();

    // Check that data was sent after reset
    const data_after_reset = "Hello again!";
<<<<<<< HEAD
    try connection.sendData(&stream, data_after_reset);
=======
    try connection.sendData(&stream, data_after_reset, false);
>>>>>>> dcf2bf46

    const sent_data = buffer_stream.getWritten();
    std.debug.print("Buffer after sending data: {x}\n", .{sent_data});
    assert(sent_data.len > 0);

    // Simulate receiving a WINDOW_UPDATE frame to increase send window size
    const window_update_frame = Frame{
        .header = FrameHeader{
            .length = 4,
            .frame_type = .WINDOW_UPDATE,
            .flags = FrameFlags.init(0),
            .reserved = false,
            .stream_id = 0, // Connection-level window update
        },
        .payload = &[_]u8{ 0x00, 0x00, 0x01, 0x00 },
    };

    try connection.handleWindowUpdate(window_update_frame);

    // After handling WINDOW_UPDATE, we should be able to send more data
<<<<<<< HEAD
    try connection.sendData(&stream, data_after_reset);
=======
    try connection.sendData(&stream, data_after_reset, false);
>>>>>>> dcf2bf46
    const sent_data_after_window_update = buffer_stream.getWritten();
    assert(sent_data_after_window_update.len > sent_data.len);

    // Clean up
    try connection.close();
}<|MERGE_RESOLUTION|>--- conflicted
+++ resolved
@@ -1,17 +1,10 @@
 const std = @import("std");
-<<<<<<< HEAD
-const Stream = @import("stream.zig").Stream;
-const Frame = @import("frame.zig").Frame;
-const FrameHeader = @import("frame.zig").FrameHeader;
-const FrameFlags = @import("frame.zig").FrameFlags;
-=======
 pub const Stream = @import("stream.zig").Stream;
 pub const Frame = @import("frame.zig").Frame;
 pub const FrameHeader = @import("frame.zig").FrameHeader;
 pub const FrameFlags = @import("frame.zig").FrameFlags;
 pub const FrameType = @import("frame.zig").FrameType;
 pub const Hpack = @import("hpack.zig");
->>>>>>> dcf2bf46
 const assert = std.debug.assert;
 
 const http2_preface: []const u8 = "\x50\x52\x49\x20\x2A\x20\x48\x54\x54\x50\x2F\x32\x2E\x30\x0D\x0A\x0D\x0A\x53\x4D\x0D\x0A\x0D\x0A";
@@ -70,11 +63,7 @@
 
             // Define the settings frame header
             var frame_header = FrameHeader{
-<<<<<<< HEAD
-                .length = @intCast(6 * settings.len),
-=======
                 .length = @intCast(6 * settings.len), // 6 bytes per setting
->>>>>>> dcf2bf46
                 .frame_type = .SETTINGS,
                 .flags = FrameFlags.init(0),
                 .reserved = false,
@@ -517,28 +506,16 @@
 
     // Send data
     const data = "Hello, world!";
-<<<<<<< HEAD
-    try connection.sendData(&stream, data);
-=======
     try connection.sendData(&stream, data, false);
->>>>>>> dcf2bf46
 
     const written_data = buffer_stream.getWritten();
 
     // Debug each section length
-<<<<<<< HEAD
-    std.debug.print("Written data preface length: {}\n", .{http2_preface.len});
-    std.debug.print("Written data settings frame length: {}\n", .{39});
-    std.debug.print("Written data headers frame length: {}\n", .{headers_written_data.len - preface_written_data.len});
-    std.debug.print("Written data payload length: {}\n", .{data.len});
-    std.debug.print("Total written data length: {}\n", .{written_data.len});
-=======
     std.debug.print("Written data preface length: {any}\n", .{http2_preface.len});
     std.debug.print("Written data settings frame length: {any}\n", .{39});
     std.debug.print("Written data headers frame length: {any}\n", .{headers_written_data.len - preface_written_data.len});
     std.debug.print("Written data payload length: {any}\n", .{data.len});
     std.debug.print("Total written data length: {any}\n", .{written_data.len});
->>>>>>> dcf2bf46
 
     // Inspect the buffer contents for unexpected data
     std.debug.print("Buffer content before handling headers: {x}\n", .{buffer_stream.getWritten()});
@@ -568,11 +545,7 @@
 
     // Check that data was sent after reset
     const data_after_reset = "Hello again!";
-<<<<<<< HEAD
-    try connection.sendData(&stream, data_after_reset);
-=======
     try connection.sendData(&stream, data_after_reset, false);
->>>>>>> dcf2bf46
 
     const sent_data = buffer_stream.getWritten();
     std.debug.print("Buffer after sending data: {x}\n", .{sent_data});
@@ -593,11 +566,8 @@
     try connection.handleWindowUpdate(window_update_frame);
 
     // After handling WINDOW_UPDATE, we should be able to send more data
-<<<<<<< HEAD
-    try connection.sendData(&stream, data_after_reset);
-=======
     try connection.sendData(&stream, data_after_reset, false);
->>>>>>> dcf2bf46
+
     const sent_data_after_window_update = buffer_stream.getWritten();
     assert(sent_data_after_window_update.len > sent_data.len);
 
